--- conflicted
+++ resolved
@@ -1,929 +1,485 @@
-<<<<<<< HEAD
-"""This module holds all the flask routes of our app (all URL paths) 
-and incharge of the frontend for rendering html templates.
-
-The standarn convention of defining a route here is:
-
-```python
-@myapp_obj.route("/my-route")
-def my_route():
-    # Code here
-    return render_template("my_route.html")
-```
-
-Or we could redirect to an existing route using:
-
-```python
-@myapp_obj.route("/my-route1")
-def my_route1():
-    # Code here
-    return redirect(url_for("my_route"))
-```
-
-Detailed flask documentation can be found [here](https://flask.palletsprojects.com/en/2.0.x/api/).
-
-"""
-
-import os
-import tempfile
-import random
-import pathlib
-from datetime import datetime
-import markdown
-from base64 import b64encode
-from flask import render_template, flash, redirect, url_for, request, jsonify, abort, send_file
-from werkzeug.security import generate_password_hash
-from flask_login import current_user, login_user, logout_user, login_required
-from xhtml2pdf import pisa
-from werkzeug.utils import secure_filename
-
-
-from myapp import myapp_obj, db
-from myapp.forms import SignupForm, LoginForm, UploadMarkdownForm, SearchForm, NextButton, ObjectiveForm, NoteForm, NoteShareForm
-from myapp.models import User, Friend, FriendStatusEnum, Todo, Note, SharedNote
-from myapp.models_methods import get_friend_status, get_all_friends
-
-basedir = os.path.abspath(os.path.dirname(__file__))
-
-@myapp_obj.context_processor
-def jinja_encode_to_b64():
-    def encode_to_b64(blob):
-        return b64encode(blob).decode("utf-8")
-    return dict(encode_to_b64=encode_to_b64)
-
-
-@myapp_obj.route("/")
-def home():
-    """Homepage route"""
-    return render_template("homepage.html")
-
-
-@myapp_obj.route("/aboutus")
-def about_us():
-    """About Us route"""
-    return render_template("about-us.html")
-
-
-@myapp_obj.route("/signup", methods=['GET', 'POST'])
-def signup():
-    """Signup page route"""
-    if current_user.is_authenticated:
-        return redirect(url_for("log"))
-    form = SignupForm()
-    if form.validate_on_submit():
-        hashed_password = generate_password_hash(form.password.data)
-        user = User(email=form.email.data, username=form.username.data, password=hashed_password)
-        db.session.add(user)
-        db.session.commit()
-        flash("Your account has been created. You can now login")
-        return redirect(url_for("home"))
-
-    return render_template("signup.html", form=form)
-
-
-@myapp_obj.route("/login", methods=['GET', 'POST'])
-def login():
-    """Login page route"""
-    if current_user.is_authenticated:
-        return redirect(url_for("log"))
-    form = LoginForm()
-    if form.validate_on_submit():
-        user = User.query.filter_by(username=form.username.data).first()
-        if user is not None and user.check_password(form.password.data):
-            login_user(user, remember=form.remember_me.data)
-            flash(f'Logged in as User "{form.username.data}", remember_me={form.remember_me.data}')
-            next_page = request.args.get('next')
-            return redirect(next_page) if next_page else redirect(url_for("log"))
-        else:
-            flash("Login invalid username or password!", "error")
-            return redirect('/login')
-    return render_template("login.html", form=form)
-
-
-@myapp_obj.route("/dashboard")
-@login_required
-def log():
-    """User logged in route, this redirects to dashboard"""
-    return render_template("/dashboard.html")
-
-
-@myapp_obj.route("/logout")
-@login_required
-def logout():
-    """User logged out route, this logout the user and redirects to homepage"""
-    logout_user()
-    return redirect(url_for("home"))
-
-
-AVATAR_IMGS = {
-    1: 'images/John_Avatar.png',
-    2: 'images/avatar2.png',
-    3: 'images/Spencer_Avatar.png',
-    4: 'images/Ali_Avatar.png',
-    5: 'images/avatar5.png',
-    6: 'images/Hannah_Avatar.png',
-}
-
-@myapp_obj.route("/account")
-@login_required
-def account():
-    """User's account page, redirect if need to change avatar"""
-
-    return render_template("/account.html", avatars=AVATAR_IMGS)
-
-
-@myapp_obj.route("/change_avatar/<int:avatar_id>")
-@login_required
-def change_avatar(avatar_id):
-    """To switch avatar pictures and more, then redirect back to account"""
-    if avatar_id in AVATAR_IMGS:
-        avatar_path = os.path.join(basedir, f'./static/{AVATAR_IMGS[avatar_id]}')
-        if os.path.exists(avatar_path):
-            user = current_user._get_current_object()
-            with open(avatar_path, 'rb') as fp:
-                user.avatar = fp.read() # Modify avatar blob
-                db.session.commit()
-        else:
-            raise Exception(f"Avatar {avatar_path} doesn't exists")
-    return redirect(url_for("account"))
-
-
-
-
-# Friends
-@myapp_obj.route("/my-friends", methods=['GET', 'POST'])
-@login_required
-def show_friends():
-    """My Friends route for viewing all friends and accepting/rejecting pending friend requests"""
-    # Handle show all friends
-    friends = []
-    for status, oth_user in get_all_friends(current_user.get_id()):
-        if status == 'friend':
-            buttons = [(f'/remove-friend/{oth_user.id}', 'Remove Friend', 'btn-outline-danger')] #Tuple in the format (link, text, button_type)
-            print_status = 'Friend'
-        elif status == 'pending-sent-request':
-            buttons = [(f'/remove-friend/{oth_user.id}', 'Unsend', 'btn-outline-warning')]
-            print_status = 'Sent'
-        elif status == 'pending-to-approve':
-            buttons = [(f'/add-friend/{oth_user.id}', 'Approve', 'btn-outline-success'),
-                        (f'/remove-friend/{oth_user.id}', 'Reject', 'btn-outline-danger')
-                    ]
-            print_status = 'Pending'
-        else:
-            abort(404, f'Unknown status {status}')
-        friends.append((oth_user, print_status, buttons))
-    # Handle Add user
-    found_users = []
-    search_form = SearchForm()
-    if search_form.validate_on_submit():
-        search_str = search_form.text.data
-        result = User.query.filter(User.username.contains(search_str) & (User.id != (current_user.get_id()))).all()
-        for user in result:
-            status, _ = get_friend_status(current_user.get_id(), user.id)
-            if status == 'friend':
-                buttons = [(f'/remove-friend/{user.id}', 'Remove Friend', 'btn-outline-danger')]
-            elif status == 'pending-sent-request':
-                buttons = [(f'/remove-friend/{user.id}', 'Unsend', 'btn-outline-warning')]
-            elif status == 'pending-to-approve':
-                buttons = [(f'/add-friend/{user.id}', 'Approve', 'btn-outline-success'),
-                            (f'/remove-friend/{user.id}', 'Reject', 'btn-outline-danger')
-                        ]
-            elif status == 'neutral':
-                buttons = [(f'/add-friend/{user.id}', 'Add Friend', 'btn-outline-info')]
-            else:
-                abort(404, description=f'Unknown status {status}')
-            found_users.append((user.username, buttons))
-    return render_template("my-friends.html", friends=friends, search_form=search_form, found_users=found_users)
-
-
-@myapp_obj.route("/add-friend/<int:user_id>", methods=['GET', 'POST'])
-@login_required
-def add_friend_userid_provided(user_id):
-    """A route for handling an add friend request, this will redirect back to MyFriends page"""
-    # Abort if adding self as friend
-    if int(current_user.get_id()) == user_id:
-        return abort(404, description="Cannot add yourself as friend")
-    status, friend_record = get_friend_status(current_user.get_id(), user_id)
-    if status == 'friend':
-        # Already a friend, do nothing
-        pass
-    elif status == 'pending-sent-request':
-        # Current user sent a request, do nothing
-        flash(f'Friend request already sent to "{friend_record.user2.username}"', "warning")
-    elif status == 'pending-to-approve':
-        # Other user sent the request, approve (Change status from pending to approved)
-        friend_record.status = FriendStatusEnum.FRIEND
-        db.session.add(friend_record)
-        db.session.commit()
-        flash(f'Approved friend request from "{friend_record.user1.username}"')
-    elif status == 'neutral':
-        # No friendship record found, send friend request
-        user = User.query.filter_by(id=user_id).one()
-        friend = Friend(user1_id=current_user.get_id(), user2_id=user.id, status=FriendStatusEnum.PENDING)
-        db.session.add(friend)
-        db.session.commit()
-        flash(f'Sent friend request to "{user.username}"')
-    else:
-        abort(404, description=f"Unknown status {status}")
-    return redirect(url_for("show_friends"))
-
-
-@myapp_obj.route("/remove-friend/<int:user_id>", methods=['GET', 'POST'])
-@login_required
-def remove_friend_userid_provided(user_id):
-    """A route for handling cancel sent friend request and reject freind request,
-    this will then redirect back to MyFriends page
-    """
-    # Abort if removing self as friend
-    if int(current_user.get_id()) == user_id:
-        return abort(404, description="Cannot remove yourself from friend")
-    status, friend_record = get_friend_status(current_user.get_id(), user_id)
-    if friend_record:
-        other_user = friend_record.user1.username if friend_record.user1.id != int(current_user.get_id()) else friend_record.user2.username
-        if status == 'friend':
-            flash(f'Removed "{other_user}" from friend')
-        elif status == 'pending-sent-request':
-            flash(f'Unsent friend request to "{other_user}"')
-        elif status == 'pending-to-approve':
-            flash(f'Rejected friend request from "{other_user}"')
-        elif status == 'neutral':
-            pass # Do nothing
-        else:
-            abort(404, description=f'Unknown status {status}')
-        db.session.delete(friend_record)
-        db.session.commit()
-    return redirect(url_for("show_friends"))
-
-
-#Pomodoro app
-@myapp_obj.route("/pomodoro")
-def tomato():
-    """Show Pomodoro timer route"""
-    return render_template("/pomodoro.html")
-#stopwatch app
-@myapp_obj.route("/stopwatch")
-def stopwatch():
-    """Show stopwatch route"""
-    return render_template("/stopwatch.html")
-
-# Todo app
-@myapp_obj.route("/todo")
-@login_required
-def myTodo():
-    """Show ToDo list route"""
-    todo_list = Todo.query.filter_by(user_id=current_user.get_id()).all()
-    return render_template("todo.html", todo_list=todo_list)
-
-
-@myapp_obj.route("/addTodo", methods=["POST"])
-@login_required
-def addTodo():
-    """Add ToDo item into ToDo list, then redirect back to show ToDo list"""
-    title = request.form.get("title")
-    new_todo = Todo(title=title, user_id=current_user.get_id(), complete=False)
-    db.session.add(new_todo)
-    db.session.commit()
-    return redirect(url_for("myTodo"))
-
-
-@myapp_obj.route("/updateTodo/<int:todo_id>")
-@login_required
-def updateTodo(todo_id):
-    """Mark ToDo item to complete/not complete, then redirect back to show ToDo list"""
-    todo = Todo.query.filter_by(id=todo_id, user_id=current_user.get_id()).first()
-    todo.complete = not todo.complete
-    db.session.commit()
-    return redirect(url_for("myTodo"))
-
-
-@myapp_obj.route("/deleteTodo/<int:todo_id>")
-@login_required
-def deleteTodo(todo_id):
-    """Remove ToDo item from ToDo list, then redirect back to show ToDo list"""
-    todo = Todo.query.filter_by(id=todo_id, user_id=current_user.get_id()).first()
-    db.session.delete(todo)
-    db.session.commit()
-    return redirect(url_for("myTodo"))
-
-
-@myapp_obj.errorhandler(404)
-def page_not_found(e):
-    """Handler error404 and print out description of error"""
-    return jsonify(error=str(e)), 404
-
-
-myapp_obj.register_error_handler(404, page_not_found)
-
-
-@myapp_obj.route("/note", methods=['GET', 'POST'])
-@login_required
-def show_notes():
-    """ Route to view a users notes"""
-    return redirect(url_for('view_notes', note_id=0)) # note_id 0 indicate no note to view
-
-
-@myapp_obj.route("/viewNote/<int:note_id>", methods=['GET', 'POST'])
-@login_required
-def view_notes(note_id):
-    '''Route to view note, this is similar to show_notes '''
-    note = None
-    html_text = None
-    posted_notes = []
-    search_text = request.form.get('text')
-    user_id = current_user.get_id()
-    search_form = SearchForm()
-    if search_text:
-        notes = Note.query.filter_by(user_id=current_user.get_id()).filter(Note.data.contains(search_text)).all()
-        if notes:
-            flash(f'{len(notes)} search results found')
-        else:
-            flash('No search results found', "error")
-    else:
-        notes = Note.query.filter_by(user_id=current_user.get_id()).all()
-        if note_id != 0:
-            note = Note.query.filter_by(id=note_id, user_id=current_user.get_id()).one_or_none()
-            html_text =  markdown.markdown(note.data)
-    for x in notes:
-        posted_notes = posted_notes + [{'name':f'{x.name}','id':f'{x.id}'}]
-    return render_template('note.html', title='Note', posted_notes=posted_notes, note=note, html_text=html_text, user_id=user_id, search_form=SearchForm())
-
-
-@myapp_obj.route("/download-note-as-pdf/<int:note_id>", methods=['GET', 'POST'])
-@login_required
-def download_note_as_pdf(note_id):
-    '''Route will allow for html note to be downloaded as pdf in the md file in a pdf directory'''
-    note = Note.query.filter_by(id=note_id, user_id=current_user.get_id()).one_or_none()
-    if not note:
-        abort(404, description=f"Note with id {note_id} doesn't exists")
-    html_text = markdown.markdown(note.data)
-    output_filename = note.name.split(".md")
-    output_filename = output_filename[0] + '.pdf'
-    with tempfile.TemporaryDirectory() as temp_dir:
-        pdf_filename = os.path.join(temp_dir, output_filename)
-        # Convert html to pdf
-        with open(pdf_filename, "wb+") as fp:
-            pisa_status = pisa.CreatePDF(html_text, dest=fp)
-        return send_file(pdf_filename, as_attachment=True)
-
-
-@myapp_obj.route("/upload-note", methods=['GET', 'POST'])
-@login_required
-def upload_note():
-    """Import note route, for user to import markdown file into note"""
-    form = UploadMarkdownForm()
-    if form.validate_on_submit():
-        n = form.file.data
-        filename = n.filename
-        content = n.stream.read().decode('ascii')
-        note = Note(name=filename, data=content, user_id=current_user.get_id())
-        db.session.add(note)
-        db.session.commit()
-        flash(f'Uploaded note {filename} ')
-        return redirect(url_for("show_notes"))
-    return render_template("import-note.html", form=form)
-
-
-@myapp_obj.route("/share-notes/<int:note_id>", methods=['GET', 'POST'])
-@login_required
-def share_note(note_id):
-    ''' route will allow user to share note to other users(friends)'''
-    note = Note.query.filter_by(id=note_id).one_or_none()
-    friends = []
-    for status, oth_user in get_all_friends(current_user.get_id()):
-        if status == 'friend':  # Only find friends
-            friends.append(oth_user)
-    form = NoteShareForm()
-    form.dropdown.choices = [(u.id, u.username) for u in friends]
-    if form.validate_on_submit():
-        user = User.query.filter_by(id=form.dropdown.data).one()
-        now = datetime.now()
-        shared_note = SharedNote(note_id=note_id, datetime=now, owner_user_id=current_user.get_id(), target_user_id=user.id)
-        db.session.add(shared_note)
-        db.session.commit()
-        flash(f'Shared note "{shared_note.note.name}" to "{user.username}" on {str(datetime.now())}')
-        return redirect(url_for("show_notes"))
-    return render_template("share-notes.html", note=note, form=form)
-
-
-@myapp_obj.route("/notes-sharing", methods=['GET', 'POST'])
-@login_required
-def notes_sharing():
-    """A route for viewing sharing status of notes (both shared to others and others shared to me)"""
-    owner_notes = SharedNote.query.filter_by(owner_user_id=current_user.get_id()).all()
-    target_notes = SharedNote.query.filter_by(target_user_id=current_user.get_id()).all()
-    return render_template("notes-sharing.html", owner_notes=owner_notes, target_notes=target_notes)
-
-
-@myapp_obj.route("/notes-sharing/add-to-mynotes/<int:sharing_id>", methods=['GET', 'POST'])
-@login_required
-def notes_sharing_add_to_mynotes(sharing_id):
-    """A route for adding shared note that other user shared into My Notes"""
-    sharing = SharedNote.query.get(sharing_id)
-    if int(current_user.get_id()) != sharing.owner_user_id and\
-        int(current_user.get_id()) != sharing.target_user_id:
-        abort(404, description='Invalid permission')
-    note = Note(name=sharing.note.name, data=sharing.note.data, user_id=current_user.get_id())
-    db.session.add(note)
-    db.session.commit()
-    flash(f'Copied note(#{sharing.note.id}) to "My Notes", new note(#{note.id})')
-    return redirect(url_for('notes_sharing'))
-
-
-@myapp_obj.route("/notes-sharing/cancel-sharing/<int:sharing_id>", methods=['GET', 'POST'])
-@login_required
-def notes_sharing_cancel_sharing(sharing_id):
-    """A route for cancelling a flashcard sharing"""
-    sharing = SharedNote.query.get(sharing_id)
-    if int(current_user.get_id()) != sharing.owner_user_id and\
-        int(current_user.get_id()) != sharing.target_user_id:
-        abort(404, description='Invalid permission')
-    flash(f'Sharing of note(#{sharing.note.id}) cancelled')
-    db.session.delete(sharing)
-    db.session.commit()
-    return redirect(url_for('notes_sharing'))
-=======
-"""This module holds all the flask routes of our app (all URL paths) 
-and incharge of the frontend for rendering html templates.
-
-The standarn convention of defining a route here is:
-
-```python
-@myapp_obj.route("/my-route")
-def my_route():
-    # Code here
-    return render_template("my_route.html")
-```
-
-Or we could redirect to an existing route using:
-
-```python
-@myapp_obj.route("/my-route1")
-def my_route1():
-    # Code here
-    return redirect(url_for("my_route"))
-```
-
-Detailed flask documentation can be found [here](https://flask.palletsprojects.com/en/2.0.x/api/).
-
-"""
-
-import os
-import tempfile
-import random
-import pathlib
-from datetime import datetime
-import markdown
-from base64 import b64encode
-from flask import render_template, flash, redirect, url_for, request, jsonify, abort, send_file
-from werkzeug.security import generate_password_hash
-from flask_login import current_user, login_user, logout_user, login_required
-from xhtml2pdf import pisa
-from werkzeug.utils import secure_filename
-
-
-from myapp import myapp_obj, db
-from myapp.forms import SignupForm, LoginForm, UploadMarkdownForm, SearchForm, NextButton, ObjectiveForm, NoteForm, NoteShareForm
-from myapp.models import User, Friend, FriendStatusEnum, Todo, Note, SharedNote
-from myapp.models_methods import get_friend_status, get_all_friends
-
-basedir = os.path.abspath(os.path.dirname(__file__))
-
-@myapp_obj.context_processor
-def jinja_encode_to_b64():
-    def encode_to_b64(blob):
-        return b64encode(blob).decode("utf-8")
-    return dict(encode_to_b64=encode_to_b64)
-
-
-@myapp_obj.route("/")
-def home():
-    """Homepage route"""
-    return render_template("homepage.html")
-
-
-@myapp_obj.route("/signup", methods=['GET', 'POST'])
-def signup():
-    """Signup page route"""
-    if current_user.is_authenticated:
-        return redirect(url_for("log"))
-    form = SignupForm()
-    if form.validate_on_submit():
-        hashed_password = generate_password_hash(form.password.data)
-        user = User(email=form.email.data, username=form.username.data, password=hashed_password)
-        db.session.add(user)
-        db.session.commit()
-        flash("Your account has been created. You can now login")
-        return redirect(url_for("home"))
-
-    return render_template("signup.html", form=form)
-
-
-@myapp_obj.route("/login", methods=['GET', 'POST'])
-def login():
-    """Login page route"""
-    if current_user.is_authenticated:
-        return redirect(url_for("log"))
-    form = LoginForm()
-    if form.validate_on_submit():
-        user = User.query.filter_by(username=form.username.data).first()
-        if user is not None and user.check_password(form.password.data):
-            login_user(user, remember=form.remember_me.data)
-            flash(f'Logged in as User "{form.username.data}", remember_me={form.remember_me.data}')
-            next_page = request.args.get('next')
-            return redirect(next_page) if next_page else redirect(url_for("log"))
-        else:
-            flash("Login invalid username or password!", "error")
-            return redirect('/login')
-    return render_template("login.html", form=form)
-
-
-"""Creating a route for the dashboard"""
-@myapp_obj.route("/dashboard")
-@login_required
-def log():
-    """User logged in route, this redirects to dashboard"""
-    return render_template("/dashboard.html")
-
-
-"""Creating a route for the My Workouts page"""
-@myapp_obj.route("/my-workouts")
-@login_required
-def my_workouts():
-    """User logged in route and selects workout feature, this redirects to My Workouts page"""
-    return render_template("/my-workouts.html")
-
-
-"""Creating a route for the Add a Workout page"""
-@myapp_obj.route("/add-workout")
-@login_required
-def add_workout():
-    """User logged in route and selects add workout button, this redirects to Add a Workout page"""
-    return render_template("/add-workout.html")
-
-
-"""Creating a route for the Edit a Workout page"""
-@myapp_obj.route("/edit-workout")
-@login_required
-def edit_workout():
-    """User logged in route and selects edit workout button, this redirects to Edit a Workout page"""
-    return render_template("/edit-workout.html")
-
-
-"""Creating a route for the Edit a Workout page"""
-@myapp_obj.route("/leg-day")
-@login_required
-def leg_workout():
-    """User logged in route and wants to view suggested workouts for legs, this redirects to Leg Day page"""
-    return render_template("/leg-day.html")
-
-
-"""Creating a route for the Edit a Workout page"""
-@myapp_obj.route("/upperbody-day")
-@login_required
-def upperbody_workout():
-    """User logged in route and wants to view suggested workouts for upper body, this redirects to Upper Body Day page"""
-    return render_template("/upperbody-day.html")
-
-
-"""Creating a route for the Edit a Workout page"""
-@myapp_obj.route("/core-day")
-@login_required
-def core_workout():
-    """User logged in route and wants to view suggested workouts for their core, this redirects to Core Day page"""
-    return render_template("/core-day.html")
-
-@myapp_obj.route("/logout")
-@login_required
-def logout():
-    """User logged out route, this logout the user and redirects to homepage"""
-    logout_user()
-    return redirect(url_for("home"))
-
-
-AVATAR_IMGS = {
-    1: 'images/clipart722174.png',
-    2: 'images/clipart722180.png',
-    3: 'images/clipart1236782.png',
-    4: 'images/clipart1236792.png',
-    5: 'images/clipart1237041.png',
-    6: 'images/clipart1237090.png',
-}
-
-@myapp_obj.route("/account")
-@login_required
-def account():
-    """User's account page, redirect if need to change avatar"""
-
-    return render_template("/account.html", avatars=AVATAR_IMGS)
-
-
-@myapp_obj.route("/change_avatar/<int:avatar_id>")
-@login_required
-def change_avatar(avatar_id):
-    """To switch avatar pictures and more, then redirect back to account"""
-    if avatar_id in AVATAR_IMGS:
-        avatar_path = os.path.join(basedir, f'./static/{AVATAR_IMGS[avatar_id]}')
-        if os.path.exists(avatar_path):
-            user = current_user._get_current_object()
-            with open(avatar_path, 'rb') as fp:
-                user.avatar = fp.read() # Modify avatar blob
-                db.session.commit()
-        else:
-            raise Exception(f"Avatar {avatar_path} doesn't exists")
-    return redirect(url_for("account"))
-
-
-
-
-# Friends
-@myapp_obj.route("/my-friends", methods=['GET', 'POST'])
-@login_required
-def show_friends():
-    """My Friends route for viewing all friends and accepting/rejecting pending friend requests"""
-    # Handle show all friends
-    friends = []
-    for status, oth_user in get_all_friends(current_user.get_id()):
-        if status == 'friend':
-            buttons = [(f'/remove-friend/{oth_user.id}', 'Remove Friend', 'btn-outline-danger')] #Tuple in the format (link, text, button_type)
-            print_status = 'Friend'
-        elif status == 'pending-sent-request':
-            buttons = [(f'/remove-friend/{oth_user.id}', 'Unsend', 'btn-outline-warning')]
-            print_status = 'Sent'
-        elif status == 'pending-to-approve':
-            buttons = [(f'/add-friend/{oth_user.id}', 'Approve', 'btn-outline-success'),
-                        (f'/remove-friend/{oth_user.id}', 'Reject', 'btn-outline-danger')
-                    ]
-            print_status = 'Pending'
-        else:
-            abort(404, f'Unknown status {status}')
-        friends.append((oth_user, print_status, buttons))
-    # Handle Add user
-    found_users = []
-    search_form = SearchForm()
-    if search_form.validate_on_submit():
-        search_str = search_form.text.data
-        result = User.query.filter(User.username.contains(search_str) & (User.id != (current_user.get_id()))).all()
-        for user in result:
-            status, _ = get_friend_status(current_user.get_id(), user.id)
-            if status == 'friend':
-                buttons = [(f'/remove-friend/{user.id}', 'Remove Friend', 'btn-outline-danger')]
-            elif status == 'pending-sent-request':
-                buttons = [(f'/remove-friend/{user.id}', 'Unsend', 'btn-outline-warning')]
-            elif status == 'pending-to-approve':
-                buttons = [(f'/add-friend/{user.id}', 'Approve', 'btn-outline-success'),
-                            (f'/remove-friend/{user.id}', 'Reject', 'btn-outline-danger')
-                        ]
-            elif status == 'neutral':
-                buttons = [(f'/add-friend/{user.id}', 'Add Friend', 'btn-outline-info')]
-            else:
-                abort(404, description=f'Unknown status {status}')
-            found_users.append((user.username, buttons))
-    return render_template("my-friends.html", friends=friends, search_form=search_form, found_users=found_users)
-
-
-@myapp_obj.route("/add-friend/<int:user_id>", methods=['GET', 'POST'])
-@login_required
-def add_friend_userid_provided(user_id):
-    """A route for handling an add friend request, this will redirect back to MyFriends page"""
-    # Abort if adding self as friend
-    if int(current_user.get_id()) == user_id:
-        return abort(404, description="Cannot add yourself as friend")
-    status, friend_record = get_friend_status(current_user.get_id(), user_id)
-    if status == 'friend':
-        # Already a friend, do nothing
-        pass
-    elif status == 'pending-sent-request':
-        # Current user sent a request, do nothing
-        flash(f'Friend request already sent to "{friend_record.user2.username}"', "warning")
-    elif status == 'pending-to-approve':
-        # Other user sent the request, approve (Change status from pending to approved)
-        friend_record.status = FriendStatusEnum.FRIEND
-        db.session.add(friend_record)
-        db.session.commit()
-        flash(f'Approved friend request from "{friend_record.user1.username}"')
-    elif status == 'neutral':
-        # No friendship record found, send friend request
-        user = User.query.filter_by(id=user_id).one()
-        friend = Friend(user1_id=current_user.get_id(), user2_id=user.id, status=FriendStatusEnum.PENDING)
-        db.session.add(friend)
-        db.session.commit()
-        flash(f'Sent friend request to "{user.username}"')
-    else:
-        abort(404, description=f"Unknown status {status}")
-    return redirect(url_for("show_friends"))
-
-
-@myapp_obj.route("/remove-friend/<int:user_id>", methods=['GET', 'POST'])
-@login_required
-def remove_friend_userid_provided(user_id):
-    """A route for handling cancel sent friend request and reject freind request,
-    this will then redirect back to MyFriends page
-    """
-    # Abort if removing self as friend
-    if int(current_user.get_id()) == user_id:
-        return abort(404, description="Cannot remove yourself from friend")
-    status, friend_record = get_friend_status(current_user.get_id(), user_id)
-    if friend_record:
-        other_user = friend_record.user1.username if friend_record.user1.id != int(current_user.get_id()) else friend_record.user2.username
-        if status == 'friend':
-            flash(f'Removed "{other_user}" from friend')
-        elif status == 'pending-sent-request':
-            flash(f'Unsent friend request to "{other_user}"')
-        elif status == 'pending-to-approve':
-            flash(f'Rejected friend request from "{other_user}"')
-        elif status == 'neutral':
-            pass # Do nothing
-        else:
-            abort(404, description=f'Unknown status {status}')
-        db.session.delete(friend_record)
-        db.session.commit()
-    return redirect(url_for("show_friends"))
-
-
-#Pomodoro app
-@myapp_obj.route("/pomodoro")
-def tomato():
-    """Show Pomodoro timer route"""
-    return render_template("/pomodoro.html")
-#stopwatch app
-@myapp_obj.route("/stopwatch")
-def stopwatch():
-    """Show stopwatch route"""
-    return render_template("/stopwatch.html")
-
-# Todo app
-@myapp_obj.route("/todo")
-@login_required
-def myTodo():
-    """Show ToDo list route"""
-    todo_list = Todo.query.filter_by(user_id=current_user.get_id()).all()
-    return render_template("todo.html", todo_list=todo_list)
-
-
-@myapp_obj.route("/addTodo", methods=["POST"])
-@login_required
-def addTodo():
-    """Add ToDo item into ToDo list, then redirect back to show ToDo list"""
-    title = request.form.get("title")
-    new_todo = Todo(title=title, user_id=current_user.get_id(), complete=False)
-    db.session.add(new_todo)
-    db.session.commit()
-    return redirect(url_for("myTodo"))
-
-
-@myapp_obj.route("/updateTodo/<int:todo_id>")
-@login_required
-def updateTodo(todo_id):
-    """Mark ToDo item to complete/not complete, then redirect back to show ToDo list"""
-    todo = Todo.query.filter_by(id=todo_id, user_id=current_user.get_id()).first()
-    todo.complete = not todo.complete
-    db.session.commit()
-    return redirect(url_for("myTodo"))
-
-
-@myapp_obj.route("/deleteTodo/<int:todo_id>")
-@login_required
-def deleteTodo(todo_id):
-    """Remove ToDo item from ToDo list, then redirect back to show ToDo list"""
-    todo = Todo.query.filter_by(id=todo_id, user_id=current_user.get_id()).first()
-    db.session.delete(todo)
-    db.session.commit()
-    return redirect(url_for("myTodo"))
-
-
-@myapp_obj.errorhandler(404)
-def page_not_found(e):
-    """Handler error404 and print out description of error"""
-    return jsonify(error=str(e)), 404
-
-
-myapp_obj.register_error_handler(404, page_not_found)
-
-
-@myapp_obj.route("/note", methods=['GET', 'POST'])
-@login_required
-def show_notes():
-    """ Route to view a users notes"""
-    return redirect(url_for('view_notes', note_id=0)) # note_id 0 indicate no note to view
-
-
-@myapp_obj.route("/viewNote/<int:note_id>", methods=['GET', 'POST'])
-@login_required
-def view_notes(note_id):
-    '''Route to view note, this is similar to show_notes '''
-    note = None
-    html_text = None
-    posted_notes = []
-    search_text = request.form.get('text')
-    user_id = current_user.get_id()
-    search_form = SearchForm()
-    if search_text:
-        notes = Note.query.filter_by(user_id=current_user.get_id()).filter(Note.data.contains(search_text)).all()
-        if notes:
-            flash(f'{len(notes)} search results found')
-        else:
-            flash('No search results found', "error")
-    else:
-        notes = Note.query.filter_by(user_id=current_user.get_id()).all()
-        if note_id != 0:
-            note = Note.query.filter_by(id=note_id, user_id=current_user.get_id()).one_or_none()
-            html_text =  markdown.markdown(note.data)
-    for x in notes:
-        posted_notes = posted_notes + [{'name':f'{x.name}','id':f'{x.id}'}]
-    return render_template('note.html', title='Note', posted_notes=posted_notes, note=note, html_text=html_text, user_id=user_id, search_form=SearchForm())
-
-
-@myapp_obj.route("/download-note-as-pdf/<int:note_id>", methods=['GET', 'POST'])
-@login_required
-def download_note_as_pdf(note_id):
-    '''Route will allow for html note to be downloaded as pdf in the md file in a pdf directory'''
-    note = Note.query.filter_by(id=note_id, user_id=current_user.get_id()).one_or_none()
-    if not note:
-        abort(404, description=f"Note with id {note_id} doesn't exists")
-    html_text = markdown.markdown(note.data)
-    output_filename = note.name.split(".md")
-    output_filename = output_filename[0] + '.pdf'
-    with tempfile.TemporaryDirectory() as temp_dir:
-        pdf_filename = os.path.join(temp_dir, output_filename)
-        # Convert html to pdf
-        with open(pdf_filename, "wb+") as fp:
-            pisa_status = pisa.CreatePDF(html_text, dest=fp)
-        return send_file(pdf_filename, as_attachment=True)
-
-
-@myapp_obj.route("/upload-note", methods=['GET', 'POST'])
-@login_required
-def upload_note():
-    """Import note route, for user to import markdown file into note"""
-    form = UploadMarkdownForm()
-    if form.validate_on_submit():
-        n = form.file.data
-        filename = n.filename
-        content = n.stream.read().decode('ascii')
-        note = Note(name=filename, data=content, user_id=current_user.get_id())
-        db.session.add(note)
-        db.session.commit()
-        flash(f'Uploaded Journal {filename} ')
-        return redirect(url_for("show_notes"))
-    return render_template("import-note.html", form=form)
-
-
-@myapp_obj.route("/share-notes/<int:note_id>", methods=['GET', 'POST'])
-@login_required
-def share_note(note_id):
-    ''' route will allow user to share note to other users(friends)'''
-    note = Note.query.filter_by(id=note_id).one_or_none()
-    friends = []
-    for status, oth_user in get_all_friends(current_user.get_id()):
-        if status == 'friend':  # Only find friends
-            friends.append(oth_user)
-    form = NoteShareForm()
-    form.dropdown.choices = [(u.id, u.username) for u in friends]
-    if form.validate_on_submit():
-        user = User.query.filter_by(id=form.dropdown.data).one()
-        now = datetime.now()
-        shared_note = SharedNote(note_id=note_id, datetime=now, owner_user_id=current_user.get_id(), target_user_id=user.id)
-        db.session.add(shared_note)
-        db.session.commit()
-        flash(f'Shared Journal "{shared_note.note.name}" to "{user.username}" on {str(datetime.now())}')
-        return redirect(url_for("show_notes"))
-    return render_template("share-notes.html", note=note, form=form)
-
-
-@myapp_obj.route("/notes-sharing", methods=['GET', 'POST'])
-@login_required
-def notes_sharing():
-    """A route for viewing sharing status of notes (both shared to others and others shared to me)"""
-    owner_notes = SharedNote.query.filter_by(owner_user_id=current_user.get_id()).all()
-    target_notes = SharedNote.query.filter_by(target_user_id=current_user.get_id()).all()
-    return render_template("notes-sharing.html", owner_notes=owner_notes, target_notes=target_notes)
-
-
-@myapp_obj.route("/notes-sharing/add-to-mynotes/<int:sharing_id>", methods=['GET', 'POST'])
-@login_required
-def notes_sharing_add_to_mynotes(sharing_id):
-    """A route for adding shared note that other user shared into My Notes"""
-    sharing = SharedNote.query.get(sharing_id)
-    if int(current_user.get_id()) != sharing.owner_user_id and\
-        int(current_user.get_id()) != sharing.target_user_id:
-        abort(404, description='Invalid permission')
-    note = Note(name=sharing.note.name, data=sharing.note.data, user_id=current_user.get_id())
-    db.session.add(note)
-    db.session.commit()
-    flash(f'Copied note(#{sharing.note.id}) to "My Notes", new note(#{note.id})')
-    return redirect(url_for('notes_sharing'))
-
-
-@myapp_obj.route("/notes-sharing/cancel-sharing/<int:sharing_id>", methods=['GET', 'POST'])
-@login_required
-def notes_sharing_cancel_sharing(sharing_id):
-    """A route for cancelling a flashcard sharing"""
-    sharing = SharedNote.query.get(sharing_id)
-    if int(current_user.get_id()) != sharing.owner_user_id and\
-        int(current_user.get_id()) != sharing.target_user_id:
-        abort(404, description='Invalid permission')
-    flash(f'Sharing of note(#{sharing.note.id}) cancelled')
-    db.session.delete(sharing)
-    db.session.commit()
-    return redirect(url_for('notes_sharing'))
->>>>>>> c2883dae
+"""This module holds all the flask routes of our app (all URL paths) 
+and incharge of the frontend for rendering html templates.
+
+The standarn convention of defining a route here is:
+
+```python
+@myapp_obj.route("/my-route")
+def my_route():
+    # Code here
+    return render_template("my_route.html")
+```
+
+Or we could redirect to an existing route using:
+
+```python
+@myapp_obj.route("/my-route1")
+def my_route1():
+    # Code here
+    return redirect(url_for("my_route"))
+```
+
+Detailed flask documentation can be found [here](https://flask.palletsprojects.com/en/2.0.x/api/).
+
+"""
+
+import os
+import tempfile
+import random
+import pathlib
+from datetime import datetime
+import markdown
+from base64 import b64encode
+from flask import render_template, flash, redirect, url_for, request, jsonify, abort, send_file
+from werkzeug.security import generate_password_hash
+from flask_login import current_user, login_user, logout_user, login_required
+from xhtml2pdf import pisa
+from werkzeug.utils import secure_filename
+
+
+from myapp import myapp_obj, db
+from myapp.forms import SignupForm, LoginForm, UploadMarkdownForm, SearchForm, NextButton, ObjectiveForm, NoteForm, NoteShareForm
+from myapp.models import User, Friend, FriendStatusEnum, Todo, Note, SharedNote
+from myapp.models_methods import get_friend_status, get_all_friends
+
+basedir = os.path.abspath(os.path.dirname(__file__))
+
+@myapp_obj.context_processor
+def jinja_encode_to_b64():
+    def encode_to_b64(blob):
+        return b64encode(blob).decode("utf-8")
+    return dict(encode_to_b64=encode_to_b64)
+
+
+@myapp_obj.route("/")
+def home():
+    """Homepage route"""
+    return render_template("homepage.html")
+
+
+@myapp_obj.route("/signup", methods=['GET', 'POST'])
+def signup():
+    """Signup page route"""
+    if current_user.is_authenticated:
+        return redirect(url_for("log"))
+    form = SignupForm()
+    if form.validate_on_submit():
+        hashed_password = generate_password_hash(form.password.data)
+        user = User(email=form.email.data, username=form.username.data, password=hashed_password)
+        db.session.add(user)
+        db.session.commit()
+        flash("Your account has been created. You can now login")
+        return redirect(url_for("home"))
+
+    return render_template("signup.html", form=form)
+
+
+@myapp_obj.route("/login", methods=['GET', 'POST'])
+def login():
+    """Login page route"""
+    if current_user.is_authenticated:
+        return redirect(url_for("log"))
+    form = LoginForm()
+    if form.validate_on_submit():
+        user = User.query.filter_by(username=form.username.data).first()
+        if user is not None and user.check_password(form.password.data):
+            login_user(user, remember=form.remember_me.data)
+            flash(f'Logged in as User "{form.username.data}", remember_me={form.remember_me.data}')
+            next_page = request.args.get('next')
+            return redirect(next_page) if next_page else redirect(url_for("log"))
+        else:
+            flash("Login invalid username or password!", "error")
+            return redirect('/login')
+    return render_template("login.html", form=form)
+
+
+"""Creating a route for the dashboard"""
+@myapp_obj.route("/dashboard")
+@login_required
+def log():
+    """User logged in route, this redirects to dashboard"""
+    return render_template("/dashboard.html")
+
+
+"""Creating a route for the My Workouts page"""
+@myapp_obj.route("/my-workouts")
+@login_required
+def my_workouts():
+    """User logged in route and selects workout feature, this redirects to My Workouts page"""
+    return render_template("/my-workouts.html")
+
+
+"""Creating a route for the Add a Workout page"""
+@myapp_obj.route("/add-workout")
+@login_required
+def add_workout():
+    """User logged in route and selects add workout button, this redirects to Add a Workout page"""
+    return render_template("/add-workout.html")
+
+
+"""Creating a route for the Edit a Workout page"""
+@myapp_obj.route("/edit-workout")
+@login_required
+def edit_workout():
+    """User logged in route and selects edit workout button, this redirects to Edit a Workout page"""
+    return render_template("/edit-workout.html")
+
+
+"""Creating a route for the Edit a Workout page"""
+@myapp_obj.route("/leg-day")
+@login_required
+def leg_workout():
+    """User logged in route and wants to view suggested workouts for legs, this redirects to Leg Day page"""
+    return render_template("/leg-day.html")
+
+
+"""Creating a route for the Edit a Workout page"""
+@myapp_obj.route("/upperbody-day")
+@login_required
+def upperbody_workout():
+    """User logged in route and wants to view suggested workouts for upper body, this redirects to Upper Body Day page"""
+    return render_template("/upperbody-day.html")
+
+
+"""Creating a route for the Edit a Workout page"""
+@myapp_obj.route("/core-day")
+@login_required
+def core_workout():
+    """User logged in route and wants to view suggested workouts for their core, this redirects to Core Day page"""
+    return render_template("/core-day.html")
+
+@myapp_obj.route("/logout")
+@login_required
+def logout():
+    """User logged out route, this logout the user and redirects to homepage"""
+    logout_user()
+    return redirect(url_for("home"))
+
+
+AVATAR_IMGS = {
+    1: 'images/clipart722174.png',
+    2: 'images/clipart722180.png',
+    3: 'images/clipart1236782.png',
+    4: 'images/clipart1236792.png',
+    5: 'images/clipart1237041.png',
+    6: 'images/clipart1237090.png',
+}
+
+@myapp_obj.route("/account")
+@login_required
+def account():
+    """User's account page, redirect if need to change avatar"""
+
+    return render_template("/account.html", avatars=AVATAR_IMGS)
+
+
+@myapp_obj.route("/change_avatar/<int:avatar_id>")
+@login_required
+def change_avatar(avatar_id):
+    """To switch avatar pictures and more, then redirect back to account"""
+    if avatar_id in AVATAR_IMGS:
+        avatar_path = os.path.join(basedir, f'./static/{AVATAR_IMGS[avatar_id]}')
+        if os.path.exists(avatar_path):
+            user = current_user._get_current_object()
+            with open(avatar_path, 'rb') as fp:
+                user.avatar = fp.read() # Modify avatar blob
+                db.session.commit()
+        else:
+            raise Exception(f"Avatar {avatar_path} doesn't exists")
+    return redirect(url_for("account"))
+
+
+
+
+# Friends
+@myapp_obj.route("/my-friends", methods=['GET', 'POST'])
+@login_required
+def show_friends():
+    """My Friends route for viewing all friends and accepting/rejecting pending friend requests"""
+    # Handle show all friends
+    friends = []
+    for status, oth_user in get_all_friends(current_user.get_id()):
+        if status == 'friend':
+            buttons = [(f'/remove-friend/{oth_user.id}', 'Remove Friend', 'btn-outline-danger')] #Tuple in the format (link, text, button_type)
+            print_status = 'Friend'
+        elif status == 'pending-sent-request':
+            buttons = [(f'/remove-friend/{oth_user.id}', 'Unsend', 'btn-outline-warning')]
+            print_status = 'Sent'
+        elif status == 'pending-to-approve':
+            buttons = [(f'/add-friend/{oth_user.id}', 'Approve', 'btn-outline-success'),
+                        (f'/remove-friend/{oth_user.id}', 'Reject', 'btn-outline-danger')
+                    ]
+            print_status = 'Pending'
+        else:
+            abort(404, f'Unknown status {status}')
+        friends.append((oth_user, print_status, buttons))
+    # Handle Add user
+    found_users = []
+    search_form = SearchForm()
+    if search_form.validate_on_submit():
+        search_str = search_form.text.data
+        result = User.query.filter(User.username.contains(search_str) & (User.id != (current_user.get_id()))).all()
+        for user in result:
+            status, _ = get_friend_status(current_user.get_id(), user.id)
+            if status == 'friend':
+                buttons = [(f'/remove-friend/{user.id}', 'Remove Friend', 'btn-outline-danger')]
+            elif status == 'pending-sent-request':
+                buttons = [(f'/remove-friend/{user.id}', 'Unsend', 'btn-outline-warning')]
+            elif status == 'pending-to-approve':
+                buttons = [(f'/add-friend/{user.id}', 'Approve', 'btn-outline-success'),
+                            (f'/remove-friend/{user.id}', 'Reject', 'btn-outline-danger')
+                        ]
+            elif status == 'neutral':
+                buttons = [(f'/add-friend/{user.id}', 'Add Friend', 'btn-outline-info')]
+            else:
+                abort(404, description=f'Unknown status {status}')
+            found_users.append((user.username, buttons))
+    return render_template("my-friends.html", friends=friends, search_form=search_form, found_users=found_users)
+
+
+@myapp_obj.route("/add-friend/<int:user_id>", methods=['GET', 'POST'])
+@login_required
+def add_friend_userid_provided(user_id):
+    """A route for handling an add friend request, this will redirect back to MyFriends page"""
+    # Abort if adding self as friend
+    if int(current_user.get_id()) == user_id:
+        return abort(404, description="Cannot add yourself as friend")
+    status, friend_record = get_friend_status(current_user.get_id(), user_id)
+    if status == 'friend':
+        # Already a friend, do nothing
+        pass
+    elif status == 'pending-sent-request':
+        # Current user sent a request, do nothing
+        flash(f'Friend request already sent to "{friend_record.user2.username}"', "warning")
+    elif status == 'pending-to-approve':
+        # Other user sent the request, approve (Change status from pending to approved)
+        friend_record.status = FriendStatusEnum.FRIEND
+        db.session.add(friend_record)
+        db.session.commit()
+        flash(f'Approved friend request from "{friend_record.user1.username}"')
+    elif status == 'neutral':
+        # No friendship record found, send friend request
+        user = User.query.filter_by(id=user_id).one()
+        friend = Friend(user1_id=current_user.get_id(), user2_id=user.id, status=FriendStatusEnum.PENDING)
+        db.session.add(friend)
+        db.session.commit()
+        flash(f'Sent friend request to "{user.username}"')
+    else:
+        abort(404, description=f"Unknown status {status}")
+    return redirect(url_for("show_friends"))
+
+
+@myapp_obj.route("/remove-friend/<int:user_id>", methods=['GET', 'POST'])
+@login_required
+def remove_friend_userid_provided(user_id):
+    """A route for handling cancel sent friend request and reject freind request,
+    this will then redirect back to MyFriends page
+    """
+    # Abort if removing self as friend
+    if int(current_user.get_id()) == user_id:
+        return abort(404, description="Cannot remove yourself from friend")
+    status, friend_record = get_friend_status(current_user.get_id(), user_id)
+    if friend_record:
+        other_user = friend_record.user1.username if friend_record.user1.id != int(current_user.get_id()) else friend_record.user2.username
+        if status == 'friend':
+            flash(f'Removed "{other_user}" from friend')
+        elif status == 'pending-sent-request':
+            flash(f'Unsent friend request to "{other_user}"')
+        elif status == 'pending-to-approve':
+            flash(f'Rejected friend request from "{other_user}"')
+        elif status == 'neutral':
+            pass # Do nothing
+        else:
+            abort(404, description=f'Unknown status {status}')
+        db.session.delete(friend_record)
+        db.session.commit()
+    return redirect(url_for("show_friends"))
+
+
+#Pomodoro app
+@myapp_obj.route("/pomodoro")
+def tomato():
+    """Show Pomodoro timer route"""
+    return render_template("/pomodoro.html")
+#stopwatch app
+@myapp_obj.route("/stopwatch")
+def stopwatch():
+    """Show stopwatch route"""
+    return render_template("/stopwatch.html")
+
+# Todo app
+@myapp_obj.route("/todo")
+@login_required
+def myTodo():
+    """Show ToDo list route"""
+    todo_list = Todo.query.filter_by(user_id=current_user.get_id()).all()
+    return render_template("todo.html", todo_list=todo_list)
+
+
+@myapp_obj.route("/addTodo", methods=["POST"])
+@login_required
+def addTodo():
+    """Add ToDo item into ToDo list, then redirect back to show ToDo list"""
+    title = request.form.get("title")
+    new_todo = Todo(title=title, user_id=current_user.get_id(), complete=False)
+    db.session.add(new_todo)
+    db.session.commit()
+    return redirect(url_for("myTodo"))
+
+
+@myapp_obj.route("/updateTodo/<int:todo_id>")
+@login_required
+def updateTodo(todo_id):
+    """Mark ToDo item to complete/not complete, then redirect back to show ToDo list"""
+    todo = Todo.query.filter_by(id=todo_id, user_id=current_user.get_id()).first()
+    todo.complete = not todo.complete
+    db.session.commit()
+    return redirect(url_for("myTodo"))
+
+
+@myapp_obj.route("/deleteTodo/<int:todo_id>")
+@login_required
+def deleteTodo(todo_id):
+    """Remove ToDo item from ToDo list, then redirect back to show ToDo list"""
+    todo = Todo.query.filter_by(id=todo_id, user_id=current_user.get_id()).first()
+    db.session.delete(todo)
+    db.session.commit()
+    return redirect(url_for("myTodo"))
+
+
+@myapp_obj.errorhandler(404)
+def page_not_found(e):
+    """Handler error404 and print out description of error"""
+    return jsonify(error=str(e)), 404
+
+
+myapp_obj.register_error_handler(404, page_not_found)
+
+
+@myapp_obj.route("/note", methods=['GET', 'POST'])
+@login_required
+def show_notes():
+    """ Route to view a users notes"""
+    return redirect(url_for('view_notes', note_id=0)) # note_id 0 indicate no note to view
+
+
+@myapp_obj.route("/viewNote/<int:note_id>", methods=['GET', 'POST'])
+@login_required
+def view_notes(note_id):
+    '''Route to view note, this is similar to show_notes '''
+    note = None
+    html_text = None
+    posted_notes = []
+    search_text = request.form.get('text')
+    user_id = current_user.get_id()
+    search_form = SearchForm()
+    if search_text:
+        notes = Note.query.filter_by(user_id=current_user.get_id()).filter(Note.data.contains(search_text)).all()
+        if notes:
+            flash(f'{len(notes)} search results found')
+        else:
+            flash('No search results found', "error")
+    else:
+        notes = Note.query.filter_by(user_id=current_user.get_id()).all()
+        if note_id != 0:
+            note = Note.query.filter_by(id=note_id, user_id=current_user.get_id()).one_or_none()
+            html_text =  markdown.markdown(note.data)
+    for x in notes:
+        posted_notes = posted_notes + [{'name':f'{x.name}','id':f'{x.id}'}]
+    return render_template('note.html', title='Note', posted_notes=posted_notes, note=note, html_text=html_text, user_id=user_id, search_form=SearchForm())
+
+
+@myapp_obj.route("/download-note-as-pdf/<int:note_id>", methods=['GET', 'POST'])
+@login_required
+def download_note_as_pdf(note_id):
+    '''Route will allow for html note to be downloaded as pdf in the md file in a pdf directory'''
+    note = Note.query.filter_by(id=note_id, user_id=current_user.get_id()).one_or_none()
+    if not note:
+        abort(404, description=f"Note with id {note_id} doesn't exists")
+    html_text = markdown.markdown(note.data)
+    output_filename = note.name.split(".md")
+    output_filename = output_filename[0] + '.pdf'
+    with tempfile.TemporaryDirectory() as temp_dir:
+        pdf_filename = os.path.join(temp_dir, output_filename)
+        # Convert html to pdf
+        with open(pdf_filename, "wb+") as fp:
+            pisa_status = pisa.CreatePDF(html_text, dest=fp)
+        return send_file(pdf_filename, as_attachment=True)
+
+
+@myapp_obj.route("/upload-note", methods=['GET', 'POST'])
+@login_required
+def upload_note():
+    """Import note route, for user to import markdown file into note"""
+    form = UploadMarkdownForm()
+    if form.validate_on_submit():
+        n = form.file.data
+        filename = n.filename
+        content = n.stream.read().decode('ascii')
+        note = Note(name=filename, data=content, user_id=current_user.get_id())
+        db.session.add(note)
+        db.session.commit()
+        flash(f'Uploaded Journal {filename} ')
+        return redirect(url_for("show_notes"))
+    return render_template("import-note.html", form=form)
+
+
+@myapp_obj.route("/share-notes/<int:note_id>", methods=['GET', 'POST'])
+@login_required
+def share_note(note_id):
+    ''' route will allow user to share note to other users(friends)'''
+    note = Note.query.filter_by(id=note_id).one_or_none()
+    friends = []
+    for status, oth_user in get_all_friends(current_user.get_id()):
+        if status == 'friend':  # Only find friends
+            friends.append(oth_user)
+    form = NoteShareForm()
+    form.dropdown.choices = [(u.id, u.username) for u in friends]
+    if form.validate_on_submit():
+        user = User.query.filter_by(id=form.dropdown.data).one()
+        now = datetime.now()
+        shared_note = SharedNote(note_id=note_id, datetime=now, owner_user_id=current_user.get_id(), target_user_id=user.id)
+        db.session.add(shared_note)
+        db.session.commit()
+        flash(f'Shared Journal "{shared_note.note.name}" to "{user.username}" on {str(datetime.now())}')
+        return redirect(url_for("show_notes"))
+    return render_template("share-notes.html", note=note, form=form)
+
+
+@myapp_obj.route("/notes-sharing", methods=['GET', 'POST'])
+@login_required
+def notes_sharing():
+    """A route for viewing sharing status of notes (both shared to others and others shared to me)"""
+    owner_notes = SharedNote.query.filter_by(owner_user_id=current_user.get_id()).all()
+    target_notes = SharedNote.query.filter_by(target_user_id=current_user.get_id()).all()
+    return render_template("notes-sharing.html", owner_notes=owner_notes, target_notes=target_notes)
+
+
+@myapp_obj.route("/notes-sharing/add-to-mynotes/<int:sharing_id>", methods=['GET', 'POST'])
+@login_required
+def notes_sharing_add_to_mynotes(sharing_id):
+    """A route for adding shared note that other user shared into My Notes"""
+    sharing = SharedNote.query.get(sharing_id)
+    if int(current_user.get_id()) != sharing.owner_user_id and\
+        int(current_user.get_id()) != sharing.target_user_id:
+        abort(404, description='Invalid permission')
+    note = Note(name=sharing.note.name, data=sharing.note.data, user_id=current_user.get_id())
+    db.session.add(note)
+    db.session.commit()
+    flash(f'Copied note(#{sharing.note.id}) to "My Notes", new note(#{note.id})')
+    return redirect(url_for('notes_sharing'))
+
+
+@myapp_obj.route("/notes-sharing/cancel-sharing/<int:sharing_id>", methods=['GET', 'POST'])
+@login_required
+def notes_sharing_cancel_sharing(sharing_id):
+    """A route for cancelling a flashcard sharing"""
+    sharing = SharedNote.query.get(sharing_id)
+    if int(current_user.get_id()) != sharing.owner_user_id and\
+        int(current_user.get_id()) != sharing.target_user_id:
+        abort(404, description='Invalid permission')
+    flash(f'Sharing of note(#{sharing.note.id}) cancelled')
+    db.session.delete(sharing)
+    db.session.commit()
+    return redirect(url_for('notes_sharing'))
+